--- conflicted
+++ resolved
@@ -117,17 +117,12 @@
   private synchronized boolean updateTables() {
     final List<String> tables;
     try {
-<<<<<<< HEAD
       tables = JdbcUtils.getTables(
           cachedConnectionProvider.getValidConnection(),
           schemaPattern,
           tableTypes
       );
-      log.debug("Got the following tables: " + Arrays.toString(tables.toArray()));
-=======
-      tables = JdbcUtils.getTables(cachedConnectionProvider.getValidConnection(), schemaPattern, tableTypes);
       log.debug("Got the following tables: {}", tables);
->>>>>>> da5f1bdd
     } catch (SQLException e) {
       log.error(
           "Error while trying to get updated table list, ignoring and waiting for next table poll"
@@ -159,9 +154,14 @@
 
     if (!filteredTables.equals(this.tables)) {
       if (filteredTables.isEmpty()) {
-        log.debug("Based on the supplied filtering rules, there are no matching tables to read from");
+        log.debug(
+            "Based on the supplied filtering rules, there are no matching tables to read from"
+        );
       } else {
-        log.debug("Based on the supplied filtering rules, the tables available to read from include: {}",  tables);
+        log.debug(
+            "Based on the supplied filtering rules, the tables available to read from include: {}",
+            tables
+        );
       }
       List<String> previousTables = this.tables;
       this.tables = filteredTables;
